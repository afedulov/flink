--- conflicted
+++ resolved
@@ -1,13 +1,5 @@
 package eu.stratosphere.sopremo.expressions;
 
-<<<<<<< HEAD
-import org.codehaus.jackson.JsonNode;
-import org.codehaus.jackson.JsonParser.NumberType;
-import org.codehaus.jackson.node.BooleanNode;
-import org.codehaus.jackson.node.NumericNode;
-
-=======
->>>>>>> 082f89a3
 import eu.stratosphere.sopremo.EvaluationContext;
 import eu.stratosphere.sopremo.EvaluationException;
 import eu.stratosphere.sopremo.NumberCoercer;
@@ -87,11 +79,7 @@
 	public static enum BinaryOperator {
 		EQUAL("=") {
 			@Override
-<<<<<<< HEAD
-			public boolean isTrue(int comparisonResult) {
-=======
 			public boolean isTrue(final int comparisonResult) {
->>>>>>> 082f89a3
 				return comparisonResult == 0;
 			}
 			// @Override
@@ -101,11 +89,7 @@
 		},
 		NOT_EQUAL("<>") {
 			@Override
-<<<<<<< HEAD
-			public boolean isTrue(int comparisonResult) {
-=======
 			public boolean isTrue(final int comparisonResult) {
->>>>>>> 082f89a3
 				return comparisonResult != 0;
 			}
 			// @Override
@@ -115,11 +99,7 @@
 		},
 		LESS("<") {
 			@Override
-<<<<<<< HEAD
-			public boolean isTrue(int comparisonResult) {
-=======
 			public boolean isTrue(final int comparisonResult) {
->>>>>>> 082f89a3
 				return comparisonResult < 0;
 			}
 			// @Override
@@ -129,11 +109,7 @@
 		},
 		LESS_EQUAL("<=") {
 			@Override
-<<<<<<< HEAD
-			public boolean isTrue(int comparisonResult) {
-=======
 			public boolean isTrue(final int comparisonResult) {
->>>>>>> 082f89a3
 				return comparisonResult <= 0;
 			}
 			// @Override
@@ -143,11 +119,7 @@
 		},
 		GREATER(">") {
 			@Override
-<<<<<<< HEAD
-			public boolean isTrue(int comparisonResult) {
-=======
 			public boolean isTrue(final int comparisonResult) {
->>>>>>> 082f89a3
 				return comparisonResult > 0;
 			}
 			// @Override
@@ -157,11 +129,7 @@
 		},
 		GREATER_EQUAL(">=") {
 			@Override
-<<<<<<< HEAD
-			public boolean isTrue(int comparisonResult) {
-=======
 			public boolean isTrue(final int comparisonResult) {
->>>>>>> 082f89a3
 				return comparisonResult >= 0;
 			}
 			// @Override
@@ -179,11 +147,7 @@
 		public boolean evaluate(final JsonNode e1, final JsonNode e2) {
 			if (e1.getClass() != e2.getClass()) {
 				if (e1 instanceof NumericNode && e2 instanceof NumericNode) {
-<<<<<<< HEAD
-					NumberType widerType = NumberCoercer.INSTANCE.getWiderType(e1, e2);
-=======
 					final JsonNode.TYPES widerType = NumberCoercer.INSTANCE.getWiderType(e1, e2);
->>>>>>> 082f89a3
 					return this.isTrue(JsonNodeComparator.INSTANCE.compareStrict(
 						NumberCoercer.INSTANCE.coerce((NumericNode) e1, widerType),
 						NumberCoercer.INSTANCE.coerce((NumericNode) e2, widerType),
@@ -192,14 +156,6 @@
 
 				throw new EvaluationException(String.format("Cannot compare %s %s %s", e1, this, e2));
 			}
-<<<<<<< HEAD
-
-			return this.isTrue(JsonNodeComparator.INSTANCE.compareStrict(e1, e2, e1.getClass()));
-		}
-
-		public abstract boolean isTrue(int comparisonResult);
-
-=======
 
 			return this.isTrue(JsonNodeComparator.INSTANCE.compareStrict(e1, e2, e1.getClass()));
 		}
@@ -208,7 +164,6 @@
 			return false;
 		}
 
->>>>>>> 082f89a3
 		//
 		// public boolean evaluateComparable(final T e1, final T e2) {
 		// return false;
